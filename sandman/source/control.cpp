#include "control.h"

#include <cstdio>
#include <cstring>
#include <vector>

#if defined ENABLE_GPIO
	#include <pigpio.h>
#endif // defined ENABLE_GPIO

#include "logger.h"
#include "notification.h"
#include "timer.h"
#include "command.h"


// Constants
//

// Maximum duration of the moving state.
#define MAX_MOVING_STATE_DURATION_MS		(100 * 1000) // 100 sec.

// Maximum duration of the cool down state.
#define MAX_COOL_DOWN_STATE_DURATION_MS	(50 * 1000) // 50 sec.

// Time between commands.
//#define COMMAND_INTERVAL_MS				(2 * 1000) // 2 sec.

// The pin to use for enabling controls.
#define ENABLE_GPIO_PIN							(7)

// GPIO values for on and off respectively.
#define CONTROL_ON_GPIO_VALUE					(0)
#define CONTROL_OFF_GPIO_VALUE				(1)

// Locals
//

// The names of the actions.
static char const* const s_ControlActionNames[] =
{
	"stopped",		// kActionStopped
	"moving up",	// kActionMovingUp
	"moving down",	// kActionMovingDown
};

// The names of the modes.
static char const* const s_ControlModeNames[] =
{
	"manual",		// kModeManual
	"timed",		// kModeTimed
};

// The names of the states.
static char const* const s_ControlStateNames[] =
{
	"idle",			// kStateIdle
	"moving up",	// kStateMovingUp
	"moving down",	// kStateMovingDown
	"cool down",	// kStateCoolDown
};

// The notification names of the states.
static char const* const s_ControlStateNotificationNames[] =
{
	"",				// kStateIdle
	"moving_up",	// kStateMovingUp
	"moving_down",	// kStateMovingDown
	"stop",			// kStateCoolDown
};

// A list of registered controls.
static std::vector<Control> s_Controls;

#if defined ENABLE_GPIO

	// Whether controls can use GPIO or not.
	static bool s_EnableGPIO = true;

#endif // defined ENABLE_GPIO

// Control members

unsigned int Control::ms_MaxMovingDurationMS = MAX_MOVING_STATE_DURATION_MS;
unsigned int Control::ms_CoolDownDurationMS = MAX_COOL_DOWN_STATE_DURATION_MS;

// Functions
//

// Set the given GPIO pin mode to input.
//
// p_Pin:	The GPIO pin to set the mode of.
//
void SetGPIOPinModeInput(int p_Pin)
{
	#if defined ENABLE_GPIO

		if (s_EnableGPIO == true)
		{
			gpioSetMode(p_Pin, PI_INPUT);
		}
		else
		{
			LoggerAddMessage("Would have set GPIO %d mode to input, but it's not enabled.", p_Pin);
		}

	#else

		LoggerAddMessage("A Raspberry Pi would have set GPIO %d mode to input.", p_Pin);

	#endif // defined ENABLE_GPIO
}

// Set the given GPIO pin mode to output.
//
// p_Pin:	The GPIO pin to set the mode of.
//
void SetGPIOPinModeOutput(int p_Pin)
{
	#if defined ENABLE_GPIO

		if (s_EnableGPIO == true)
		{
			gpioSetMode(p_Pin, PI_OUTPUT);
		}
		else
		{
			LoggerAddMessage("Would have set GPIO %d mode to output, but it's not enabled.", p_Pin);
		}

	#else

		LoggerAddMessage("A Raspberry Pi would have set GPIO %d mode to output.", p_Pin);

	#endif // defined ENABLE_GPIO
}

// Set the given GPIO pin to the "on" value.
//
// pin:	The GPIO pin to set the value of.
//
void SetGPIOPinOn(int pin)
{
	#if defined ENABLE_GPIO

<<<<<<< HEAD
		gpioWrite(pin, CONTROL_ON_GPIO_VALUE);
=======
		if (s_EnableGPIO == true)
		{
			gpioWrite(p_Pin, CONTROL_ON_GPIO_VALUE);
		}
		else
		{
			LoggerAddMessage("Would have set GPIO %d to on, but it's not enabled.", p_Pin);
		}
>>>>>>> 22f9a617

	#else

		Logger::WriteFormattedLine("A Raspberry Pi would have set GPIO %d to on.", pin);

	#endif // defined ENABLE_GPIO
}

// Set the given GPIO pin to the "off" value.
//
// pin:	The GPIO pin to set the value of.
//
void SetGPIOPinOff(int pin)
{
	#if defined ENABLE_GPIO
	
<<<<<<< HEAD
		gpioWrite(pin, CONTROL_OFF_GPIO_VALUE);
=======
		if (s_EnableGPIO == true)
		{
			gpioWrite(p_Pin, CONTROL_OFF_GPIO_VALUE);
		}
		else
		{
			LoggerAddMessage("Would have set GPIO %d to off, but it's not enabled.", p_Pin);
		}
>>>>>>> 22f9a617

	#else

		Logger::WriteFormattedLine("A Raspberry Pi would have set GPIO %d to off.", pin);

	#endif // defined ENABLE_GPIO
}

// ControlHandle members

// A private constructor.
ControlHandle::ControlHandle(unsigned short uID) : m_UID(uID)
{
}

// Read a control config from JSON. 
//
// object:	The JSON object representing a control config.
//
// Returns:		True if the config was read successfully, false otherwise.
//
bool ControlConfig::ReadFromJSON(rapidjson::Value const& object)
{
	if (object.IsObject() == false)
	{
		Logger::WriteFormattedLine("Control config cannot be parsed because it is not an object.");
		return false;
	}

	// We must have a control name.
	auto const nameIterator = object.FindMember("name");

	if (nameIterator == object.MemberEnd())
	{
		Logger::WriteFormattedLine("Control config is missing a name.");
		return false;
	}

	if (nameIterator->value.IsString() == false)
	{
		Logger::WriteFormattedLine("Control config has a name but it is not a string.");
		return false;
	}
	
	// Copy no more than the amount of text the buffer can hold.
	strncpy(m_Name, nameIterator->value.GetString(), sizeof(m_Name) - 1);
	m_Name[sizeof(m_Name) - 1] = '\0';

	// We must have an up pin.
	auto const upPinIterator = object.FindMember("upPin");

	if (upPinIterator == object.MemberEnd())
	{
		Logger::WriteFormattedLine("Control config is missing an up pin.");
		return false;
	}

	if (upPinIterator->value.IsInt() == false)
	{
		Logger::WriteFormattedLine("Control config has an up pin, but it is not an integer.");
		return false;
	}

	m_UpGPIOPin = upPinIterator->value.GetInt();

	// We must also have a down pin.
	auto const downPinIterator = object.FindMember("downPin");

	if (downPinIterator == object.MemberEnd())
	{
		Logger::WriteFormattedLine("Control config is missing a down pin.");
		return false;
	}

	if (downPinIterator->value.IsInt() == false)
	{
		Logger::WriteFormattedLine("Control config has a down pin, but it is not an integer.");
		return false;
	}

	m_DownGPIOPin = downPinIterator->value.GetInt();

	// We might also have a moving duration.
	auto const movingDurationIterator = object.FindMember("movingDurationMS");

	if (movingDurationIterator != object.MemberEnd())
	{
		if (movingDurationIterator->value.IsInt() == true)
		{
			m_MovingDurationMS = movingDurationIterator->value.GetInt();
		}
	}

	return true;
}

// Control members

// Handle initialization.
//
// config:	Configuration parameters for the control.
//
void Control::Initialize(ControlConfig const& config)
{
	// Copy the name.
	strncpy(m_Name, config.m_Name, kNameCapacity - 1);
	m_Name[kNameCapacity - 1] = '\0';
	
	m_State = kStateIdle;
	TimerGetCurrent(m_StateStartTime);
	m_DesiredAction = kActionStopped;

	// Setup the pins and set them to off.
	m_UpGPIOPin = config.m_UpGPIOPin;
	m_DownGPIOPin = config.m_DownGPIOPin;
	
	SetGPIOPinModeOutput(m_UpGPIOPin);
	SetGPIOPinModeOutput(m_DownGPIOPin);
	
	SetGPIOPinOff(m_UpGPIOPin);
	SetGPIOPinOff(m_DownGPIOPin);
	
	// Set the individual control moving duration.
	m_StandardMovingDurationMS = config.m_MovingDurationMS;
	
	Logger::WriteFormattedLine("Initialized control \'%s\' with GPIO pins (up %i, "
		"down %i) and duration %i ms.", m_Name, m_UpGPIOPin, m_DownGPIOPin, m_StandardMovingDurationMS);
}

// Handle uninitialization.
//
void Control::Uninitialize()
{
	// Revert to input.
	SetGPIOPinModeInput(m_UpGPIOPin);
	SetGPIOPinModeInput(m_DownGPIOPin);
}

// Process a tick.
//
void Control::Process()
{
	// Handle state transitions.
	switch (m_State) 
	{
		case kStateIdle:
		{
			// Wait until moving is desired to transition.
			if (m_DesiredAction == kActionStopped) {
				break;
			}

			// Transition to moving.
			if (m_DesiredAction == kActionMovingUp)
			{
				m_State = kStateMovingUp;

				// Set the pin to on.
				SetGPIOPinOn(m_UpGPIOPin);
			}
			else
			{
				m_State = kStateMovingDown;

				// Set the pin to on.
				SetGPIOPinOn(m_DownGPIOPin);
			}
			
			// Play the notification.
			PlayNotification();
			
			// Record when the state transition timer began.
			TimerGetCurrent(m_StateStartTime);

			Logger::WriteFormattedLine("Control \"%s\": State transition from \"%s\" to \"%s\" triggered.", 
				m_Name, s_ControlStateNames[kStateIdle], s_ControlStateNames[m_State]);
		}
		break;

		case kStateMovingUp:	// Fall through...
		case kStateMovingDown:
		{
			// Get elapsed time since state start.
			Time currentTime;
			TimerGetCurrent(currentTime);

			auto const elapsedTimeMS = TimerGetElapsedMilliseconds(m_StateStartTime, currentTime);

			// Get the action corresponding to this state, as well as the one for the opposite state.
			auto const matchingAction = (m_State == kStateMovingUp) ? kActionMovingUp : 
				kActionMovingDown;
			auto const oppositeAction = (m_State == kStateMovingUp) ? kActionMovingDown : 
				kActionMovingUp;
			
			// Wait until the desired action no longer matches or the time limit has run out.
			if ((m_DesiredAction == matchingAction) && (elapsedTimeMS < m_MovingDurationMS))
			{
				break;
			}

			// We are about to change the state, so keep track of the old one.
			auto const oldState = m_State;
			
			if (m_DesiredAction == oppositeAction)
			{
				// Transition to the opposite state.
				auto const oppositeState = (m_State == kStateMovingUp) ? kStateMovingDown :
					kStateMovingUp;
				m_State = oppositeState;

				// Flip the pins.
				auto const oldStatePin = (m_State == kStateMovingDown) ? m_UpGPIOPin : 
					m_DownGPIOPin;
				auto const newStatePin = (m_State == kStateMovingDown) ? m_DownGPIOPin : 
					m_UpGPIOPin;
				SetGPIOPinOff(oldStatePin);
				SetGPIOPinOn(newStatePin);
			}
			else
			{
				// Transition to cool down.
				m_State = kStateCoolDown;

				// Set the pins to off.
				SetGPIOPinOff(m_UpGPIOPin);
				SetGPIOPinOff(m_DownGPIOPin);
			}
			
			// Play the notification.
			PlayNotification();
			
			// Record when the state transition timer began.
			TimerGetCurrent(m_StateStartTime);

			Logger::WriteFormattedLine("Control \"%s\": State transition from \"%s\" to \"%s\" triggered.", 
				m_Name, s_ControlStateNames[oldState], s_ControlStateNames[m_State]);
		}
		break;

		case kStateCoolDown:
		{
			// Clear the desired action.
			m_DesiredAction = kActionStopped;

			// Get elapsed time since state start.
			Time currentTime;
			TimerGetCurrent(currentTime);

			auto const elapsedTimeMS = TimerGetElapsedMilliseconds(m_StateStartTime, currentTime);

			// Wait until the time limit has run out.
			if (elapsedTimeMS < ms_CoolDownDurationMS)
			{
				break;
			}

			// Transition to idle.
			m_State = kStateIdle;

			// Set the pins to off.
			SetGPIOPinOff(m_UpGPIOPin);
			SetGPIOPinOff(m_DownGPIOPin);

			Logger::WriteFormattedLine("Control \"%s\": State transition from \"%s\" to \"%s\" triggered.", 
				m_Name, s_ControlStateNames[kStateCoolDown], s_ControlStateNames[m_State]);
		}
		break;

		default:
		{
			Logger::WriteFormattedLine("Control \"%d\": Unrecognized state %s in Process()", m_State, m_Name);
		}
		break;
	}
}

// Set the desired action.
//
// desiredAction:		The desired action.
// mode:					The mode of the action.
// durationPercent:	(Optional) The percent of the normal duration to perform the action
//								for.
//
void Control::SetDesiredAction(Actions desiredAction, Modes mode, unsigned int durationPercent)
{
	static_assert(
		std::is_same_v<decltype(durationPercent), decltype(CommandToken::m_Parameter)>,
		"Assert the type of `durationPercent` is the same as the type of `CommandToken::m_Parameter`. "
		"Currently, the main purpose of `CommandToken::m_Parameter` is to be used as `durationPercent`, "
		"so this assertion serves as a notification for if the types become unsynchronized.");

	m_DesiredAction = desiredAction;
	m_Mode = mode;

	if (m_Mode == kModeTimed)
	{
		// Set the current moving duration based on the requested percentage of the standard amount.
		auto const durationFraction = std::min(durationPercent, 100u) / 100.0f;
		m_MovingDurationMS =
			static_cast<unsigned int>(m_StandardMovingDurationMS * durationFraction);
	}
	else
	{
		m_MovingDurationMS = ms_MaxMovingDurationMS;
	}

	Logger::WriteFormattedLine("Control \"%s\": Setting desired action to \"%s\" with mode \"%s\" and "
		"duration %i ms.", m_Name, s_ControlActionNames[desiredAction], 
		s_ControlModeNames[mode], m_MovingDurationMS);
}

// Enable or disable all controls.
//
// enable:	Whether to enable or disable all controls.
//
void Control::Enable(bool enable)
{
	if (enable == false)
	{
		// Revert to input.
		//pinMode(ENABLE_GPIO_PIN, INPUT);

		Logger::WriteFormattedLine("Controls disabled.");
	}
	else
	{
		// Setup the pin and set it to off.
		//pinMode(ENABLE_GPIO_PIN, OUTPUT);
		//SetGPIOPinOff(ENABLE_GPIO_PIN);

		Logger::WriteFormattedLine("Controls enabled.");
	}
}

// Set the durations.
//
// movingDurationMS:		Duration of the moving state (in milliseconds).
// coolDownDurationMS:	Duration of the cool down state (in milliseconds).
//
void Control::SetDurations(unsigned int movingDurationMS, unsigned int coolDownDurationMS)
{
	ms_MaxMovingDurationMS = movingDurationMS;
	ms_CoolDownDurationMS = coolDownDurationMS;
	
<<<<<<< HEAD
	Logger::WriteFormattedLine("Control durations set to moving - %i ms, cool down - %i ms.", movingDurationMS, coolDownDurationMS);
=======
	LoggerAddMessage("Control durations set to moving - %i ms, cool down - %i ms.", 
						  p_MovingDurationMS, p_CoolDownDurationMS);
>>>>>>> 22f9a617
}

// Attempt to get the handle of a control based on its name.
//
// name:	The unique name of the control.
//
// Returns:	A handle to the control, or an invalid handle if one with the given name could not be found.
//
ControlHandle Control::GetHandle(char const* name)
{
	ControlHandle handle;
	
	auto const controlCount = static_cast<unsigned short>(s_Controls.size());
	for (unsigned short controlIndex = 0; controlIndex < controlCount; controlIndex++)
	{
		auto const& control = s_Controls[controlIndex];
		
		// Look for a control with the matching name.
		if (strcmp(control.GetName(), name) != 0)
		{
			continue;
		}
		
		// Found it, return the handle.
		handle.m_UID = controlIndex;
		break;
	}
	
	// Return the handle we found, or didn't.
	return handle;
}

// Look up a control from its handle.
//
// handle:	A handle to the control.
//
// Returns:		The control, or null if the handle is not valid.
//
Control* Control::GetFromHandle(ControlHandle const& handle)
{
	// Sanity checking.
	if (handle.IsValid() == false)
	{
		return nullptr;
	}
	
	auto const controlCount = static_cast<unsigned short>(s_Controls.size());
	if (handle.m_UID >= controlCount)
	{
		return nullptr;
	}
	
	// Seems we have a valid handle, return the control.
	return &(s_Controls[handle.m_UID]);
}
		
// Play a notification for the state.
//
void Control::PlayNotification()
{
	// Do not play a notification if the mode is manual.
	if (m_Mode == kModeManual)
	{
		return;
	}

	// Build the notification name.
	static constexpr std::size_t kNotificationNameCapacity{ 128u };
	char notificationName[kNotificationNameCapacity];
	std::snprintf(notificationName, kNotificationNameCapacity, "%s_%s", m_Name,
		s_ControlStateNotificationNames[m_State]);

	NotificationPlay(notificationName);
}

// ControlAction members

// A constructor for emplacing.
// 
ControlAction::ControlAction(char const* controlName, Control::Actions action)
	: m_Action(action)
{
	// Copy the control name.
	std::strncpy(m_ControlName, controlName, kControlNameCapacity - 1);
	m_ControlName[kControlNameCapacity - 1] = '\0';
}

// Try to find a control action that matches the input text.
//
// action:		(Output) The action that was found.
// inputText:	The name of the action to look for. 
//
// Returns:		True if the action was found, false otherwise.
//
auto GetControlActionFromString(Control::Actions& action, char const* inputText)
{
	// The names of the actions.
	static char const* const s_ActionNames[] =
	{
		"stop",	// kActionStopped
		"up",		// kActionMovingUp
		"down",	// kActionMovingDown
	};

	// Try to find a control action that matches this text.
	auto const actionCount = Control::Actions::kNumActions;
	for (unsigned int actionIndex = 0; actionIndex < actionCount; actionIndex++)
	{
		// Compare the text to the action name.
		auto const* actionName = s_ActionNames[actionIndex];
			
		if (strncmp(inputText, actionName, strlen(actionName)) != 0)			
		{
			continue;
		}
			
		// We found the action, so return it.
		action = static_cast<Control::Actions>(actionIndex);
		return true;
	}
		
	return false;
}

// Read a control action from JSON. 
//
// object:	The JSON object representing a control action.
//
// Returns:		True if the action was read successfully, false otherwise.
//
bool ControlAction::ReadFromJSON(rapidjson::Value const& object)
{
	if (object.IsObject() == false)
	{
		Logger::WriteFormattedLine("Control action cannot be parsed because it is not an object.");
		return false;
	}

	// We must have a control name.
	auto const controlIterator = object.FindMember("control");

	if (controlIterator == object.MemberEnd())
	{
		Logger::WriteFormattedLine("Control action is missing a control name.");
		return false;
	}

	if (controlIterator->value.IsString() == false)
	{
		Logger::WriteFormattedLine("Control action has a control name, but it is not a string.");
		return false;
	}
	
	// Copy no more than the amount of text the buffer can hold.
	strncpy(m_ControlName, controlIterator->value.GetString(), sizeof(m_ControlName) - 1);
	m_ControlName[sizeof(m_ControlName) - 1] = '\0';

	// We must also have an action.
	auto const actionIterator = object.FindMember("action");

	if (actionIterator == object.MemberEnd())
	{
		Logger::WriteFormattedLine("Control action does not have an action.");
		return false;
	}

	if (actionIterator->value.IsString() == false)
	{
		Logger::WriteFormattedLine("Control action has an action, but it is not a string.");
		return false;
	}

	// Try to get the corresponding action.
	if (GetControlActionFromString(m_Action, actionIterator->value.GetString()) == false)
	{
		Logger::WriteFormattedLine("Control action has an unrecognized action.");
		return false;
	}

	return true;
}

// Attempt to get the control corresponding to the control action.
//
// Returns:	The control if successful, null otherwise.
//
Control* ControlAction::GetControl()
{
	// Look up the handle, if we haven't done that yet.
	if (m_ControlHandle.IsValid() == false) {
		m_ControlHandle = Control::GetHandle(m_ControlName);
	}
	
	// Try to find the control.
	return Control::GetFromHandle(m_ControlHandle);
}
	
// Functions
//

// Initialize all of the controls.
//
<<<<<<< HEAD
// configs:	Configuration parameters for the controls to add.
//
void ControlsInitialize(std::vector<ControlConfig> const& configs)
{
	#if defined ENABLE_GPIO
	
		Logger::WriteLine("Initializing GPIO support...");
=======
// p_Configs:		Configuration parameters for the controls to add.
// p_EnableGPIO:	Whether to turn on GPIO or not.
//
void ControlsInitialize(std::vector<ControlConfig> const& p_Configs, bool const p_EnableGPIO)
{
	#if defined ENABLE_GPIO
	
		s_EnableGPIO = p_EnableGPIO;

		if (s_EnableGPIO == true)
		{
			LoggerAddMessage("Initializing GPIO support...");
>>>>>>> 22f9a617
	
			if (gpioInitialise() < 0)
			{
				LoggerAddMessage("\tfailed");
				return;
			}

			LoggerAddMessage("\tsucceeded");
		}
		else
		{
<<<<<<< HEAD
			Logger::WriteLine('\t', Shell::Red("failed"));
			return;
		}

		Logger::WriteLine('\t', Shell::Green("succeeded"));
		Logger::WriteLine();
=======
			LoggerAddMessage("GPIO support not enabled, initialization skipped.");
		}
		
		LoggerAddEmptyLine();
>>>>>>> 22f9a617

	#endif // defined ENABLE_GPIO

	for (auto const& config : configs)
	{
		ControlsCreateControl(config);
	}
}

// Uninitialize all of the controls.
//
void ControlsUninitialize()
{
	for (auto& control : s_Controls)
	{
		control.Uninitialize();
	}
	
	// Get rid of all of the controls.
	s_Controls.clear();

	#if defined ENABLE_GPIO
	
		// Uninitialize GPIO support.
		if (s_EnableGPIO == true)
		{
			gpioTerminate();
		}
	
	#endif // defined ENABLE_GPIO
}

// Process all of the controls.
//
void ControlsProcess()
{
	for (auto& control : s_Controls)
	{
		control.Process();
	}	
}

// Create a new control with the provided config. Control names must be unique.
//
// config:	Configuration parameters for the control.
//
// Returns:		True if the control was successfully created, false otherwise.
//
bool ControlsCreateControl(ControlConfig const& config)
{
	// Check to see whether a control with this name already exists.
	if (Control::GetHandle(config.m_Name).IsValid() == true)
	{		
		Logger::WriteFormattedLine("Control with name \"%s\" already exists.", config.m_Name);
		return false;
	}
	
	// Add a new control.
	s_Controls.emplace_back(Control());
	
	// Then, initialize it.
	auto& control = s_Controls.back();
	control.Initialize(config);
	
	return true;
}

// Stop all of the controls.
//
void ControlsStopAll()
{
	for (auto& control : s_Controls)
	{
		control.SetDesiredAction(Control::kActionStopped, Control::kModeManual);
	}
}
<|MERGE_RESOLUTION|>--- conflicted
+++ resolved
@@ -1,859 +1,836 @@
-#include "control.h"
-
-#include <cstdio>
-#include <cstring>
-#include <vector>
-
-#if defined ENABLE_GPIO
-	#include <pigpio.h>
-#endif // defined ENABLE_GPIO
-
-#include "logger.h"
-#include "notification.h"
-#include "timer.h"
-#include "command.h"
-
-
-// Constants
-//
-
-// Maximum duration of the moving state.
-#define MAX_MOVING_STATE_DURATION_MS		(100 * 1000) // 100 sec.
-
-// Maximum duration of the cool down state.
-#define MAX_COOL_DOWN_STATE_DURATION_MS	(50 * 1000) // 50 sec.
-
-// Time between commands.
-//#define COMMAND_INTERVAL_MS				(2 * 1000) // 2 sec.
-
-// The pin to use for enabling controls.
-#define ENABLE_GPIO_PIN							(7)
-
-// GPIO values for on and off respectively.
-#define CONTROL_ON_GPIO_VALUE					(0)
-#define CONTROL_OFF_GPIO_VALUE				(1)
-
-// Locals
-//
-
-// The names of the actions.
-static char const* const s_ControlActionNames[] =
-{
-	"stopped",		// kActionStopped
-	"moving up",	// kActionMovingUp
-	"moving down",	// kActionMovingDown
-};
-
-// The names of the modes.
-static char const* const s_ControlModeNames[] =
-{
-	"manual",		// kModeManual
-	"timed",		// kModeTimed
-};
-
-// The names of the states.
-static char const* const s_ControlStateNames[] =
-{
-	"idle",			// kStateIdle
-	"moving up",	// kStateMovingUp
-	"moving down",	// kStateMovingDown
-	"cool down",	// kStateCoolDown
-};
-
-// The notification names of the states.
-static char const* const s_ControlStateNotificationNames[] =
-{
-	"",				// kStateIdle
-	"moving_up",	// kStateMovingUp
-	"moving_down",	// kStateMovingDown
-	"stop",			// kStateCoolDown
-};
-
-// A list of registered controls.
-static std::vector<Control> s_Controls;
-
-#if defined ENABLE_GPIO
-
-	// Whether controls can use GPIO or not.
-	static bool s_EnableGPIO = true;
-
-#endif // defined ENABLE_GPIO
-
-// Control members
-
-unsigned int Control::ms_MaxMovingDurationMS = MAX_MOVING_STATE_DURATION_MS;
-unsigned int Control::ms_CoolDownDurationMS = MAX_COOL_DOWN_STATE_DURATION_MS;
-
-// Functions
-//
-
-// Set the given GPIO pin mode to input.
-//
-// p_Pin:	The GPIO pin to set the mode of.
-//
-void SetGPIOPinModeInput(int p_Pin)
-{
-	#if defined ENABLE_GPIO
-
-		if (s_EnableGPIO == true)
-		{
-			gpioSetMode(p_Pin, PI_INPUT);
-		}
-		else
-		{
-			LoggerAddMessage("Would have set GPIO %d mode to input, but it's not enabled.", p_Pin);
-		}
-
-	#else
-
-		LoggerAddMessage("A Raspberry Pi would have set GPIO %d mode to input.", p_Pin);
-
-	#endif // defined ENABLE_GPIO
-}
-
-// Set the given GPIO pin mode to output.
-//
-// p_Pin:	The GPIO pin to set the mode of.
-//
-void SetGPIOPinModeOutput(int p_Pin)
-{
-	#if defined ENABLE_GPIO
-
-		if (s_EnableGPIO == true)
-		{
-			gpioSetMode(p_Pin, PI_OUTPUT);
-		}
-		else
-		{
-			LoggerAddMessage("Would have set GPIO %d mode to output, but it's not enabled.", p_Pin);
-		}
-
-	#else
-
-		LoggerAddMessage("A Raspberry Pi would have set GPIO %d mode to output.", p_Pin);
-
-	#endif // defined ENABLE_GPIO
-}
-
-// Set the given GPIO pin to the "on" value.
-//
-// pin:	The GPIO pin to set the value of.
-//
-void SetGPIOPinOn(int pin)
-{
-	#if defined ENABLE_GPIO
-
-<<<<<<< HEAD
-		gpioWrite(pin, CONTROL_ON_GPIO_VALUE);
-=======
-		if (s_EnableGPIO == true)
-		{
-			gpioWrite(p_Pin, CONTROL_ON_GPIO_VALUE);
-		}
-		else
-		{
-			LoggerAddMessage("Would have set GPIO %d to on, but it's not enabled.", p_Pin);
-		}
->>>>>>> 22f9a617
-
-	#else
-
-		Logger::WriteFormattedLine("A Raspberry Pi would have set GPIO %d to on.", pin);
-
-	#endif // defined ENABLE_GPIO
-}
-
-// Set the given GPIO pin to the "off" value.
-//
-// pin:	The GPIO pin to set the value of.
-//
-void SetGPIOPinOff(int pin)
-{
-	#if defined ENABLE_GPIO
-	
-<<<<<<< HEAD
-		gpioWrite(pin, CONTROL_OFF_GPIO_VALUE);
-=======
-		if (s_EnableGPIO == true)
-		{
-			gpioWrite(p_Pin, CONTROL_OFF_GPIO_VALUE);
-		}
-		else
-		{
-			LoggerAddMessage("Would have set GPIO %d to off, but it's not enabled.", p_Pin);
-		}
->>>>>>> 22f9a617
-
-	#else
-
-		Logger::WriteFormattedLine("A Raspberry Pi would have set GPIO %d to off.", pin);
-
-	#endif // defined ENABLE_GPIO
-}
-
-// ControlHandle members
-
-// A private constructor.
-ControlHandle::ControlHandle(unsigned short uID) : m_UID(uID)
-{
-}
-
-// Read a control config from JSON. 
-//
-// object:	The JSON object representing a control config.
-//
-// Returns:		True if the config was read successfully, false otherwise.
-//
-bool ControlConfig::ReadFromJSON(rapidjson::Value const& object)
-{
-	if (object.IsObject() == false)
-	{
-		Logger::WriteFormattedLine("Control config cannot be parsed because it is not an object.");
-		return false;
-	}
-
-	// We must have a control name.
-	auto const nameIterator = object.FindMember("name");
-
-	if (nameIterator == object.MemberEnd())
-	{
-		Logger::WriteFormattedLine("Control config is missing a name.");
-		return false;
-	}
-
-	if (nameIterator->value.IsString() == false)
-	{
-		Logger::WriteFormattedLine("Control config has a name but it is not a string.");
-		return false;
-	}
-	
-	// Copy no more than the amount of text the buffer can hold.
-	strncpy(m_Name, nameIterator->value.GetString(), sizeof(m_Name) - 1);
-	m_Name[sizeof(m_Name) - 1] = '\0';
-
-	// We must have an up pin.
-	auto const upPinIterator = object.FindMember("upPin");
-
-	if (upPinIterator == object.MemberEnd())
-	{
-		Logger::WriteFormattedLine("Control config is missing an up pin.");
-		return false;
-	}
-
-	if (upPinIterator->value.IsInt() == false)
-	{
-		Logger::WriteFormattedLine("Control config has an up pin, but it is not an integer.");
-		return false;
-	}
-
-	m_UpGPIOPin = upPinIterator->value.GetInt();
-
-	// We must also have a down pin.
-	auto const downPinIterator = object.FindMember("downPin");
-
-	if (downPinIterator == object.MemberEnd())
-	{
-		Logger::WriteFormattedLine("Control config is missing a down pin.");
-		return false;
-	}
-
-	if (downPinIterator->value.IsInt() == false)
-	{
-		Logger::WriteFormattedLine("Control config has a down pin, but it is not an integer.");
-		return false;
-	}
-
-	m_DownGPIOPin = downPinIterator->value.GetInt();
-
-	// We might also have a moving duration.
-	auto const movingDurationIterator = object.FindMember("movingDurationMS");
-
-	if (movingDurationIterator != object.MemberEnd())
-	{
-		if (movingDurationIterator->value.IsInt() == true)
-		{
-			m_MovingDurationMS = movingDurationIterator->value.GetInt();
-		}
-	}
-
-	return true;
-}
-
-// Control members
-
-// Handle initialization.
-//
-// config:	Configuration parameters for the control.
-//
-void Control::Initialize(ControlConfig const& config)
-{
-	// Copy the name.
-	strncpy(m_Name, config.m_Name, kNameCapacity - 1);
-	m_Name[kNameCapacity - 1] = '\0';
-	
-	m_State = kStateIdle;
-	TimerGetCurrent(m_StateStartTime);
-	m_DesiredAction = kActionStopped;
-
-	// Setup the pins and set them to off.
-	m_UpGPIOPin = config.m_UpGPIOPin;
-	m_DownGPIOPin = config.m_DownGPIOPin;
-	
-	SetGPIOPinModeOutput(m_UpGPIOPin);
-	SetGPIOPinModeOutput(m_DownGPIOPin);
-	
-	SetGPIOPinOff(m_UpGPIOPin);
-	SetGPIOPinOff(m_DownGPIOPin);
-	
-	// Set the individual control moving duration.
-	m_StandardMovingDurationMS = config.m_MovingDurationMS;
-	
-	Logger::WriteFormattedLine("Initialized control \'%s\' with GPIO pins (up %i, "
-		"down %i) and duration %i ms.", m_Name, m_UpGPIOPin, m_DownGPIOPin, m_StandardMovingDurationMS);
-}
-
-// Handle uninitialization.
-//
-void Control::Uninitialize()
-{
-	// Revert to input.
-	SetGPIOPinModeInput(m_UpGPIOPin);
-	SetGPIOPinModeInput(m_DownGPIOPin);
-}
-
-// Process a tick.
-//
-void Control::Process()
-{
-	// Handle state transitions.
-	switch (m_State) 
-	{
-		case kStateIdle:
-		{
-			// Wait until moving is desired to transition.
-			if (m_DesiredAction == kActionStopped) {
-				break;
-			}
-
-			// Transition to moving.
-			if (m_DesiredAction == kActionMovingUp)
-			{
-				m_State = kStateMovingUp;
-
-				// Set the pin to on.
-				SetGPIOPinOn(m_UpGPIOPin);
-			}
-			else
-			{
-				m_State = kStateMovingDown;
-
-				// Set the pin to on.
-				SetGPIOPinOn(m_DownGPIOPin);
-			}
-			
-			// Play the notification.
-			PlayNotification();
-			
-			// Record when the state transition timer began.
-			TimerGetCurrent(m_StateStartTime);
-
-			Logger::WriteFormattedLine("Control \"%s\": State transition from \"%s\" to \"%s\" triggered.", 
-				m_Name, s_ControlStateNames[kStateIdle], s_ControlStateNames[m_State]);
-		}
-		break;
-
-		case kStateMovingUp:	// Fall through...
-		case kStateMovingDown:
-		{
-			// Get elapsed time since state start.
-			Time currentTime;
-			TimerGetCurrent(currentTime);
-
-			auto const elapsedTimeMS = TimerGetElapsedMilliseconds(m_StateStartTime, currentTime);
-
-			// Get the action corresponding to this state, as well as the one for the opposite state.
-			auto const matchingAction = (m_State == kStateMovingUp) ? kActionMovingUp : 
-				kActionMovingDown;
-			auto const oppositeAction = (m_State == kStateMovingUp) ? kActionMovingDown : 
-				kActionMovingUp;
-			
-			// Wait until the desired action no longer matches or the time limit has run out.
-			if ((m_DesiredAction == matchingAction) && (elapsedTimeMS < m_MovingDurationMS))
-			{
-				break;
-			}
-
-			// We are about to change the state, so keep track of the old one.
-			auto const oldState = m_State;
-			
-			if (m_DesiredAction == oppositeAction)
-			{
-				// Transition to the opposite state.
-				auto const oppositeState = (m_State == kStateMovingUp) ? kStateMovingDown :
-					kStateMovingUp;
-				m_State = oppositeState;
-
-				// Flip the pins.
-				auto const oldStatePin = (m_State == kStateMovingDown) ? m_UpGPIOPin : 
-					m_DownGPIOPin;
-				auto const newStatePin = (m_State == kStateMovingDown) ? m_DownGPIOPin : 
-					m_UpGPIOPin;
-				SetGPIOPinOff(oldStatePin);
-				SetGPIOPinOn(newStatePin);
-			}
-			else
-			{
-				// Transition to cool down.
-				m_State = kStateCoolDown;
-
-				// Set the pins to off.
-				SetGPIOPinOff(m_UpGPIOPin);
-				SetGPIOPinOff(m_DownGPIOPin);
-			}
-			
-			// Play the notification.
-			PlayNotification();
-			
-			// Record when the state transition timer began.
-			TimerGetCurrent(m_StateStartTime);
-
-			Logger::WriteFormattedLine("Control \"%s\": State transition from \"%s\" to \"%s\" triggered.", 
-				m_Name, s_ControlStateNames[oldState], s_ControlStateNames[m_State]);
-		}
-		break;
-
-		case kStateCoolDown:
-		{
-			// Clear the desired action.
-			m_DesiredAction = kActionStopped;
-
-			// Get elapsed time since state start.
-			Time currentTime;
-			TimerGetCurrent(currentTime);
-
-			auto const elapsedTimeMS = TimerGetElapsedMilliseconds(m_StateStartTime, currentTime);
-
-			// Wait until the time limit has run out.
-			if (elapsedTimeMS < ms_CoolDownDurationMS)
-			{
-				break;
-			}
-
-			// Transition to idle.
-			m_State = kStateIdle;
-
-			// Set the pins to off.
-			SetGPIOPinOff(m_UpGPIOPin);
-			SetGPIOPinOff(m_DownGPIOPin);
-
-			Logger::WriteFormattedLine("Control \"%s\": State transition from \"%s\" to \"%s\" triggered.", 
-				m_Name, s_ControlStateNames[kStateCoolDown], s_ControlStateNames[m_State]);
-		}
-		break;
-
-		default:
-		{
-			Logger::WriteFormattedLine("Control \"%d\": Unrecognized state %s in Process()", m_State, m_Name);
-		}
-		break;
-	}
-}
-
-// Set the desired action.
-//
-// desiredAction:		The desired action.
-// mode:					The mode of the action.
-// durationPercent:	(Optional) The percent of the normal duration to perform the action
-//								for.
-//
-void Control::SetDesiredAction(Actions desiredAction, Modes mode, unsigned int durationPercent)
-{
-	static_assert(
-		std::is_same_v<decltype(durationPercent), decltype(CommandToken::m_Parameter)>,
-		"Assert the type of `durationPercent` is the same as the type of `CommandToken::m_Parameter`. "
-		"Currently, the main purpose of `CommandToken::m_Parameter` is to be used as `durationPercent`, "
-		"so this assertion serves as a notification for if the types become unsynchronized.");
-
-	m_DesiredAction = desiredAction;
-	m_Mode = mode;
-
-	if (m_Mode == kModeTimed)
-	{
-		// Set the current moving duration based on the requested percentage of the standard amount.
-		auto const durationFraction = std::min(durationPercent, 100u) / 100.0f;
-		m_MovingDurationMS =
-			static_cast<unsigned int>(m_StandardMovingDurationMS * durationFraction);
-	}
-	else
-	{
-		m_MovingDurationMS = ms_MaxMovingDurationMS;
-	}
-
-	Logger::WriteFormattedLine("Control \"%s\": Setting desired action to \"%s\" with mode \"%s\" and "
-		"duration %i ms.", m_Name, s_ControlActionNames[desiredAction], 
-		s_ControlModeNames[mode], m_MovingDurationMS);
-}
-
-// Enable or disable all controls.
-//
-// enable:	Whether to enable or disable all controls.
-//
-void Control::Enable(bool enable)
-{
-	if (enable == false)
-	{
-		// Revert to input.
-		//pinMode(ENABLE_GPIO_PIN, INPUT);
-
-		Logger::WriteFormattedLine("Controls disabled.");
-	}
-	else
-	{
-		// Setup the pin and set it to off.
-		//pinMode(ENABLE_GPIO_PIN, OUTPUT);
-		//SetGPIOPinOff(ENABLE_GPIO_PIN);
-
-		Logger::WriteFormattedLine("Controls enabled.");
-	}
-}
-
-// Set the durations.
-//
-// movingDurationMS:		Duration of the moving state (in milliseconds).
-// coolDownDurationMS:	Duration of the cool down state (in milliseconds).
-//
-void Control::SetDurations(unsigned int movingDurationMS, unsigned int coolDownDurationMS)
-{
-	ms_MaxMovingDurationMS = movingDurationMS;
-	ms_CoolDownDurationMS = coolDownDurationMS;
-	
-<<<<<<< HEAD
-	Logger::WriteFormattedLine("Control durations set to moving - %i ms, cool down - %i ms.", movingDurationMS, coolDownDurationMS);
-=======
-	LoggerAddMessage("Control durations set to moving - %i ms, cool down - %i ms.", 
-						  p_MovingDurationMS, p_CoolDownDurationMS);
->>>>>>> 22f9a617
-}
-
-// Attempt to get the handle of a control based on its name.
-//
-// name:	The unique name of the control.
-//
-// Returns:	A handle to the control, or an invalid handle if one with the given name could not be found.
-//
-ControlHandle Control::GetHandle(char const* name)
-{
-	ControlHandle handle;
-	
-	auto const controlCount = static_cast<unsigned short>(s_Controls.size());
-	for (unsigned short controlIndex = 0; controlIndex < controlCount; controlIndex++)
-	{
-		auto const& control = s_Controls[controlIndex];
-		
-		// Look for a control with the matching name.
-		if (strcmp(control.GetName(), name) != 0)
-		{
-			continue;
-		}
-		
-		// Found it, return the handle.
-		handle.m_UID = controlIndex;
-		break;
-	}
-	
-	// Return the handle we found, or didn't.
-	return handle;
-}
-
-// Look up a control from its handle.
-//
-// handle:	A handle to the control.
-//
-// Returns:		The control, or null if the handle is not valid.
-//
-Control* Control::GetFromHandle(ControlHandle const& handle)
-{
-	// Sanity checking.
-	if (handle.IsValid() == false)
-	{
-		return nullptr;
-	}
-	
-	auto const controlCount = static_cast<unsigned short>(s_Controls.size());
-	if (handle.m_UID >= controlCount)
-	{
-		return nullptr;
-	}
-	
-	// Seems we have a valid handle, return the control.
-	return &(s_Controls[handle.m_UID]);
-}
-		
-// Play a notification for the state.
-//
-void Control::PlayNotification()
-{
-	// Do not play a notification if the mode is manual.
-	if (m_Mode == kModeManual)
-	{
-		return;
-	}
-
-	// Build the notification name.
-	static constexpr std::size_t kNotificationNameCapacity{ 128u };
-	char notificationName[kNotificationNameCapacity];
-	std::snprintf(notificationName, kNotificationNameCapacity, "%s_%s", m_Name,
-		s_ControlStateNotificationNames[m_State]);
-
-	NotificationPlay(notificationName);
-}
-
-// ControlAction members
-
-// A constructor for emplacing.
-// 
-ControlAction::ControlAction(char const* controlName, Control::Actions action)
-	: m_Action(action)
-{
-	// Copy the control name.
-	std::strncpy(m_ControlName, controlName, kControlNameCapacity - 1);
-	m_ControlName[kControlNameCapacity - 1] = '\0';
-}
-
-// Try to find a control action that matches the input text.
-//
-// action:		(Output) The action that was found.
-// inputText:	The name of the action to look for. 
-//
-// Returns:		True if the action was found, false otherwise.
-//
-auto GetControlActionFromString(Control::Actions& action, char const* inputText)
-{
-	// The names of the actions.
-	static char const* const s_ActionNames[] =
-	{
-		"stop",	// kActionStopped
-		"up",		// kActionMovingUp
-		"down",	// kActionMovingDown
-	};
-
-	// Try to find a control action that matches this text.
-	auto const actionCount = Control::Actions::kNumActions;
-	for (unsigned int actionIndex = 0; actionIndex < actionCount; actionIndex++)
-	{
-		// Compare the text to the action name.
-		auto const* actionName = s_ActionNames[actionIndex];
-			
-		if (strncmp(inputText, actionName, strlen(actionName)) != 0)			
-		{
-			continue;
-		}
-			
-		// We found the action, so return it.
-		action = static_cast<Control::Actions>(actionIndex);
-		return true;
-	}
-		
-	return false;
-}
-
-// Read a control action from JSON. 
-//
-// object:	The JSON object representing a control action.
-//
-// Returns:		True if the action was read successfully, false otherwise.
-//
-bool ControlAction::ReadFromJSON(rapidjson::Value const& object)
-{
-	if (object.IsObject() == false)
-	{
-		Logger::WriteFormattedLine("Control action cannot be parsed because it is not an object.");
-		return false;
-	}
-
-	// We must have a control name.
-	auto const controlIterator = object.FindMember("control");
-
-	if (controlIterator == object.MemberEnd())
-	{
-		Logger::WriteFormattedLine("Control action is missing a control name.");
-		return false;
-	}
-
-	if (controlIterator->value.IsString() == false)
-	{
-		Logger::WriteFormattedLine("Control action has a control name, but it is not a string.");
-		return false;
-	}
-	
-	// Copy no more than the amount of text the buffer can hold.
-	strncpy(m_ControlName, controlIterator->value.GetString(), sizeof(m_ControlName) - 1);
-	m_ControlName[sizeof(m_ControlName) - 1] = '\0';
-
-	// We must also have an action.
-	auto const actionIterator = object.FindMember("action");
-
-	if (actionIterator == object.MemberEnd())
-	{
-		Logger::WriteFormattedLine("Control action does not have an action.");
-		return false;
-	}
-
-	if (actionIterator->value.IsString() == false)
-	{
-		Logger::WriteFormattedLine("Control action has an action, but it is not a string.");
-		return false;
-	}
-
-	// Try to get the corresponding action.
-	if (GetControlActionFromString(m_Action, actionIterator->value.GetString()) == false)
-	{
-		Logger::WriteFormattedLine("Control action has an unrecognized action.");
-		return false;
-	}
-
-	return true;
-}
-
-// Attempt to get the control corresponding to the control action.
-//
-// Returns:	The control if successful, null otherwise.
-//
-Control* ControlAction::GetControl()
-{
-	// Look up the handle, if we haven't done that yet.
-	if (m_ControlHandle.IsValid() == false) {
-		m_ControlHandle = Control::GetHandle(m_ControlName);
-	}
-	
-	// Try to find the control.
-	return Control::GetFromHandle(m_ControlHandle);
-}
-	
-// Functions
-//
-
-// Initialize all of the controls.
-//
-<<<<<<< HEAD
-// configs:	Configuration parameters for the controls to add.
-//
-void ControlsInitialize(std::vector<ControlConfig> const& configs)
-{
-	#if defined ENABLE_GPIO
-	
-		Logger::WriteLine("Initializing GPIO support...");
-=======
-// p_Configs:		Configuration parameters for the controls to add.
-// p_EnableGPIO:	Whether to turn on GPIO or not.
-//
-void ControlsInitialize(std::vector<ControlConfig> const& p_Configs, bool const p_EnableGPIO)
-{
-	#if defined ENABLE_GPIO
-	
-		s_EnableGPIO = p_EnableGPIO;
-
-		if (s_EnableGPIO == true)
-		{
-			LoggerAddMessage("Initializing GPIO support...");
->>>>>>> 22f9a617
-	
-			if (gpioInitialise() < 0)
-			{
-				LoggerAddMessage("\tfailed");
-				return;
-			}
-
-			LoggerAddMessage("\tsucceeded");
-		}
-		else
-		{
-<<<<<<< HEAD
-			Logger::WriteLine('\t', Shell::Red("failed"));
-			return;
-		}
-
-		Logger::WriteLine('\t', Shell::Green("succeeded"));
-		Logger::WriteLine();
-=======
-			LoggerAddMessage("GPIO support not enabled, initialization skipped.");
-		}
-		
-		LoggerAddEmptyLine();
->>>>>>> 22f9a617
-
-	#endif // defined ENABLE_GPIO
-
-	for (auto const& config : configs)
-	{
-		ControlsCreateControl(config);
-	}
-}
-
-// Uninitialize all of the controls.
-//
-void ControlsUninitialize()
-{
-	for (auto& control : s_Controls)
-	{
-		control.Uninitialize();
-	}
-	
-	// Get rid of all of the controls.
-	s_Controls.clear();
-
-	#if defined ENABLE_GPIO
-	
-		// Uninitialize GPIO support.
-		if (s_EnableGPIO == true)
-		{
-			gpioTerminate();
-		}
-	
-	#endif // defined ENABLE_GPIO
-}
-
-// Process all of the controls.
-//
-void ControlsProcess()
-{
-	for (auto& control : s_Controls)
-	{
-		control.Process();
-	}	
-}
-
-// Create a new control with the provided config. Control names must be unique.
-//
-// config:	Configuration parameters for the control.
-//
-// Returns:		True if the control was successfully created, false otherwise.
-//
-bool ControlsCreateControl(ControlConfig const& config)
-{
-	// Check to see whether a control with this name already exists.
-	if (Control::GetHandle(config.m_Name).IsValid() == true)
-	{		
-		Logger::WriteFormattedLine("Control with name \"%s\" already exists.", config.m_Name);
-		return false;
-	}
-	
-	// Add a new control.
-	s_Controls.emplace_back(Control());
-	
-	// Then, initialize it.
-	auto& control = s_Controls.back();
-	control.Initialize(config);
-	
-	return true;
-}
-
-// Stop all of the controls.
-//
-void ControlsStopAll()
-{
-	for (auto& control : s_Controls)
-	{
-		control.SetDesiredAction(Control::kActionStopped, Control::kModeManual);
-	}
-}
+#include "control.h"
+
+#include <cstdio>
+#include <cstring>
+#include <vector>
+
+#if defined ENABLE_GPIO
+	#include <pigpio.h>
+#endif // defined ENABLE_GPIO
+
+#include "logger.h"
+#include "notification.h"
+#include "timer.h"
+#include "command.h"
+
+
+// Constants
+//
+
+// Maximum duration of the moving state.
+#define MAX_MOVING_STATE_DURATION_MS		(100 * 1000) // 100 sec.
+
+// Maximum duration of the cool down state.
+#define MAX_COOL_DOWN_STATE_DURATION_MS	(50 * 1000) // 50 sec.
+
+// Time between commands.
+//#define COMMAND_INTERVAL_MS				(2 * 1000) // 2 sec.
+
+// The pin to use for enabling controls.
+#define ENABLE_GPIO_PIN							(7)
+
+// GPIO values for on and off respectively.
+#define CONTROL_ON_GPIO_VALUE					(0)
+#define CONTROL_OFF_GPIO_VALUE				(1)
+
+// Locals
+//
+
+// The names of the actions.
+static char const* const s_ControlActionNames[] =
+{
+	"stopped",		// kActionStopped
+	"moving up",	// kActionMovingUp
+	"moving down",	// kActionMovingDown
+};
+
+// The names of the modes.
+static char const* const s_ControlModeNames[] =
+{
+	"manual",		// kModeManual
+	"timed",		// kModeTimed
+};
+
+// The names of the states.
+static char const* const s_ControlStateNames[] =
+{
+	"idle",			// kStateIdle
+	"moving up",	// kStateMovingUp
+	"moving down",	// kStateMovingDown
+	"cool down",	// kStateCoolDown
+};
+
+// The notification names of the states.
+static char const* const s_ControlStateNotificationNames[] =
+{
+	"",				// kStateIdle
+	"moving_up",	// kStateMovingUp
+	"moving_down",	// kStateMovingDown
+	"stop",			// kStateCoolDown
+};
+
+// A list of registered controls.
+static std::vector<Control> s_Controls;
+
+#if defined ENABLE_GPIO
+
+	// Whether controls can use GPIO or not.
+	static bool s_EnableGPIO = true;
+
+#endif // defined ENABLE_GPIO
+
+// Control members
+
+unsigned int Control::ms_MaxMovingDurationMS = MAX_MOVING_STATE_DURATION_MS;
+unsigned int Control::ms_CoolDownDurationMS = MAX_COOL_DOWN_STATE_DURATION_MS;
+
+// Functions
+//
+
+// Set the given GPIO pin mode to input.
+//
+// p_Pin:	The GPIO pin to set the mode of.
+//
+void SetGPIOPinModeInput(int p_Pin)
+{
+	#if defined ENABLE_GPIO
+
+		if (s_EnableGPIO == true)
+		{
+			gpioSetMode(p_Pin, PI_INPUT);
+		}
+		else
+		{
+			Logger::WriteFormattedLine("Would have set GPIO %d mode to input, but it's not enabled.",
+												p_Pin);
+		}
+
+	#else
+
+		Logger::WriteFormattedLine("A Raspberry Pi would have set GPIO %d mode to input.", p_Pin);
+
+	#endif // defined ENABLE_GPIO
+}
+
+// Set the given GPIO pin mode to output.
+//
+// p_Pin:	The GPIO pin to set the mode of.
+//
+void SetGPIOPinModeOutput(int p_Pin)
+{
+	#if defined ENABLE_GPIO
+
+		if (s_EnableGPIO == true)
+		{
+			gpioSetMode(p_Pin, PI_OUTPUT);
+		}
+		else
+		{
+			Logger::WriteFormattedLine("Would have set GPIO %d mode to output, but it's not enabled.",
+												p_Pin);
+		}
+
+	#else
+
+		Logger::WriteFormattedLine("A Raspberry Pi would have set GPIO %d mode to output.", p_Pin);
+
+	#endif // defined ENABLE_GPIO
+}
+
+// Set the given GPIO pin to the "on" value.
+//
+// pin:	The GPIO pin to set the value of.
+//
+void SetGPIOPinOn(int pin)
+{
+	#if defined ENABLE_GPIO
+
+		if (s_EnableGPIO == true)
+		{
+			gpioWrite(pin, CONTROL_ON_GPIO_VALUE);
+		}
+		else
+		{
+			Logger::WriteFormattedLine("Would have set GPIO %d to on, but it's not enabled.", pin);
+		}
+
+	#else
+
+		Logger::WriteFormattedLine("A Raspberry Pi would have set GPIO %d to on.", pin);
+
+	#endif // defined ENABLE_GPIO
+}
+
+// Set the given GPIO pin to the "off" value.
+//
+// pin:	The GPIO pin to set the value of.
+//
+void SetGPIOPinOff(int pin)
+{
+	#if defined ENABLE_GPIO
+	
+		if (s_EnableGPIO == true)
+		{
+			gpioWrite(pin, CONTROL_OFF_GPIO_VALUE);
+		}
+		else
+		{
+			Logger::WriteFormattedLine("Would have set GPIO %d to off, but it's not enabled.", pin);
+		}
+
+	#else
+
+		Logger::WriteFormattedLine("A Raspberry Pi would have set GPIO %d to off.", pin);
+
+	#endif // defined ENABLE_GPIO
+}
+
+// ControlHandle members
+
+// A private constructor.
+ControlHandle::ControlHandle(unsigned short uID) : m_UID(uID)
+{
+}
+
+// Read a control config from JSON. 
+//
+// object:	The JSON object representing a control config.
+//
+// Returns:		True if the config was read successfully, false otherwise.
+//
+bool ControlConfig::ReadFromJSON(rapidjson::Value const& object)
+{
+	if (object.IsObject() == false)
+	{
+		Logger::WriteFormattedLine("Control config cannot be parsed because it is not an object.");
+		return false;
+	}
+
+	// We must have a control name.
+	auto const nameIterator = object.FindMember("name");
+
+	if (nameIterator == object.MemberEnd())
+	{
+		Logger::WriteFormattedLine("Control config is missing a name.");
+		return false;
+	}
+
+	if (nameIterator->value.IsString() == false)
+	{
+		Logger::WriteFormattedLine("Control config has a name but it is not a string.");
+		return false;
+	}
+	
+	// Copy no more than the amount of text the buffer can hold.
+	strncpy(m_Name, nameIterator->value.GetString(), sizeof(m_Name) - 1);
+	m_Name[sizeof(m_Name) - 1] = '\0';
+
+	// We must have an up pin.
+	auto const upPinIterator = object.FindMember("upPin");
+
+	if (upPinIterator == object.MemberEnd())
+	{
+		Logger::WriteFormattedLine("Control config is missing an up pin.");
+		return false;
+	}
+
+	if (upPinIterator->value.IsInt() == false)
+	{
+		Logger::WriteFormattedLine("Control config has an up pin, but it is not an integer.");
+		return false;
+	}
+
+	m_UpGPIOPin = upPinIterator->value.GetInt();
+
+	// We must also have a down pin.
+	auto const downPinIterator = object.FindMember("downPin");
+
+	if (downPinIterator == object.MemberEnd())
+	{
+		Logger::WriteFormattedLine("Control config is missing a down pin.");
+		return false;
+	}
+
+	if (downPinIterator->value.IsInt() == false)
+	{
+		Logger::WriteFormattedLine("Control config has a down pin, but it is not an integer.");
+		return false;
+	}
+
+	m_DownGPIOPin = downPinIterator->value.GetInt();
+
+	// We might also have a moving duration.
+	auto const movingDurationIterator = object.FindMember("movingDurationMS");
+
+	if (movingDurationIterator != object.MemberEnd())
+	{
+		if (movingDurationIterator->value.IsInt() == true)
+		{
+			m_MovingDurationMS = movingDurationIterator->value.GetInt();
+		}
+	}
+
+	return true;
+}
+
+// Control members
+
+// Handle initialization.
+//
+// config:	Configuration parameters for the control.
+//
+void Control::Initialize(ControlConfig const& config)
+{
+	// Copy the name.
+	strncpy(m_Name, config.m_Name, kNameCapacity - 1);
+	m_Name[kNameCapacity - 1] = '\0';
+	
+	m_State = kStateIdle;
+	TimerGetCurrent(m_StateStartTime);
+	m_DesiredAction = kActionStopped;
+
+	// Setup the pins and set them to off.
+	m_UpGPIOPin = config.m_UpGPIOPin;
+	m_DownGPIOPin = config.m_DownGPIOPin;
+	
+	SetGPIOPinModeOutput(m_UpGPIOPin);
+	SetGPIOPinModeOutput(m_DownGPIOPin);
+	
+	SetGPIOPinOff(m_UpGPIOPin);
+	SetGPIOPinOff(m_DownGPIOPin);
+	
+	// Set the individual control moving duration.
+	m_StandardMovingDurationMS = config.m_MovingDurationMS;
+
+	Logger::WriteFormattedLine("Initialized control \'%s\' with GPIO pins (up %i, "
+										"down %i) and duration %i ms.",
+										m_Name, m_UpGPIOPin, m_DownGPIOPin, m_StandardMovingDurationMS);
+}
+
+// Handle uninitialization.
+//
+void Control::Uninitialize()
+{
+	// Revert to input.
+	SetGPIOPinModeInput(m_UpGPIOPin);
+	SetGPIOPinModeInput(m_DownGPIOPin);
+}
+
+// Process a tick.
+//
+void Control::Process()
+{
+	// Handle state transitions.
+	switch (m_State) 
+	{
+		case kStateIdle:
+		{
+			// Wait until moving is desired to transition.
+			if (m_DesiredAction == kActionStopped) {
+				break;
+			}
+
+			// Transition to moving.
+			if (m_DesiredAction == kActionMovingUp)
+			{
+				m_State = kStateMovingUp;
+
+				// Set the pin to on.
+				SetGPIOPinOn(m_UpGPIOPin);
+			}
+			else
+			{
+				m_State = kStateMovingDown;
+
+				// Set the pin to on.
+				SetGPIOPinOn(m_DownGPIOPin);
+			}
+			
+			// Play the notification.
+			PlayNotification();
+			
+			// Record when the state transition timer began.
+			TimerGetCurrent(m_StateStartTime);
+
+			Logger::WriteFormattedLine(
+				"Control \"%s\": State transition from \"%s\" to \"%s\" triggered.", m_Name,
+				s_ControlStateNames[kStateIdle], s_ControlStateNames[m_State]);
+		}
+		break;
+
+		case kStateMovingUp:	// Fall through...
+		case kStateMovingDown:
+		{
+			// Get elapsed time since state start.
+			Time currentTime;
+			TimerGetCurrent(currentTime);
+
+			auto const elapsedTimeMS = TimerGetElapsedMilliseconds(m_StateStartTime, currentTime);
+
+			// Get the action corresponding to this state, as well as the one for the opposite state.
+			auto const matchingAction = (m_State == kStateMovingUp) ? kActionMovingUp : 
+				kActionMovingDown;
+			auto const oppositeAction = (m_State == kStateMovingUp) ? kActionMovingDown : 
+				kActionMovingUp;
+			
+			// Wait until the desired action no longer matches or the time limit has run out.
+			if ((m_DesiredAction == matchingAction) && (elapsedTimeMS < m_MovingDurationMS))
+			{
+				break;
+			}
+
+			// We are about to change the state, so keep track of the old one.
+			auto const oldState = m_State;
+			
+			if (m_DesiredAction == oppositeAction)
+			{
+				// Transition to the opposite state.
+				auto const oppositeState = (m_State == kStateMovingUp) ? kStateMovingDown :
+					kStateMovingUp;
+				m_State = oppositeState;
+
+				// Flip the pins.
+				auto const oldStatePin = (m_State == kStateMovingDown) ? m_UpGPIOPin : 
+					m_DownGPIOPin;
+				auto const newStatePin = (m_State == kStateMovingDown) ? m_DownGPIOPin : 
+					m_UpGPIOPin;
+				SetGPIOPinOff(oldStatePin);
+				SetGPIOPinOn(newStatePin);
+			}
+			else
+			{
+				// Transition to cool down.
+				m_State = kStateCoolDown;
+
+				// Set the pins to off.
+				SetGPIOPinOff(m_UpGPIOPin);
+				SetGPIOPinOff(m_DownGPIOPin);
+			}
+			
+			// Play the notification.
+			PlayNotification();
+			
+			// Record when the state transition timer began.
+			TimerGetCurrent(m_StateStartTime);
+
+			Logger::WriteFormattedLine(
+				"Control \"%s\": State transition from \"%s\" to \"%s\" triggered.", m_Name,
+				s_ControlStateNames[oldState], s_ControlStateNames[m_State]);
+		}
+		break;
+
+		case kStateCoolDown:
+		{
+			// Clear the desired action.
+			m_DesiredAction = kActionStopped;
+
+			// Get elapsed time since state start.
+			Time currentTime;
+			TimerGetCurrent(currentTime);
+
+			auto const elapsedTimeMS = TimerGetElapsedMilliseconds(m_StateStartTime, currentTime);
+
+			// Wait until the time limit has run out.
+			if (elapsedTimeMS < ms_CoolDownDurationMS)
+			{
+				break;
+			}
+
+			// Transition to idle.
+			m_State = kStateIdle;
+
+			// Set the pins to off.
+			SetGPIOPinOff(m_UpGPIOPin);
+			SetGPIOPinOff(m_DownGPIOPin);
+
+			Logger::WriteFormattedLine(
+				"Control \"%s\": State transition from \"%s\" to \"%s\" triggered.", m_Name,
+				s_ControlStateNames[kStateCoolDown], s_ControlStateNames[m_State]);
+		}
+		break;
+
+		default:
+		{
+			Logger::WriteFormattedLine("Control \"%d\": Unrecognized state %s in Process()", m_State,
+												m_Name);
+		}
+		break;
+	}
+}
+
+// Set the desired action.
+//
+// desiredAction:		The desired action.
+// mode:					The mode of the action.
+// durationPercent:	(Optional) The percent of the normal duration to perform the action
+//								for.
+//
+void Control::SetDesiredAction(Actions desiredAction, Modes mode, unsigned int durationPercent)
+{
+	static_assert(
+		std::is_same_v<decltype(durationPercent), decltype(CommandToken::m_Parameter)>,
+		"Assert the type of `durationPercent` is the same as the type of `CommandToken::m_Parameter`. "
+		"Currently, the main purpose of `CommandToken::m_Parameter` is to be used as `durationPercent`, "
+		"so this assertion serves as a notification for if the types become unsynchronized.");
+
+	m_DesiredAction = desiredAction;
+	m_Mode = mode;
+
+	if (m_Mode == kModeTimed)
+	{
+		// Set the current moving duration based on the requested percentage of the standard amount.
+		auto const durationFraction = std::min(durationPercent, 100u) / 100.0f;
+		m_MovingDurationMS =
+			static_cast<unsigned int>(m_StandardMovingDurationMS * durationFraction);
+	}
+	else
+	{
+		m_MovingDurationMS = ms_MaxMovingDurationMS;
+	}
+
+	Logger::WriteFormattedLine(
+		"Control \"%s\": Setting desired action to \"%s\" with mode \"%s\" and "
+		"duration %i ms.",
+		m_Name, s_ControlActionNames[desiredAction], s_ControlModeNames[mode], m_MovingDurationMS);
+}
+
+// Enable or disable all controls.
+//
+// enable:	Whether to enable or disable all controls.
+//
+void Control::Enable(bool enable)
+{
+	if (enable == false)
+	{
+		// Revert to input.
+		//pinMode(ENABLE_GPIO_PIN, INPUT);
+
+		Logger::WriteFormattedLine("Controls disabled.");
+	}
+	else
+	{
+		// Setup the pin and set it to off.
+		//pinMode(ENABLE_GPIO_PIN, OUTPUT);
+		//SetGPIOPinOff(ENABLE_GPIO_PIN);
+
+		Logger::WriteFormattedLine("Controls enabled.");
+	}
+}
+
+// Set the durations.
+//
+// movingDurationMS:		Duration of the moving state (in milliseconds).
+// coolDownDurationMS:	Duration of the cool down state (in milliseconds).
+//
+void Control::SetDurations(unsigned int movingDurationMS, unsigned int coolDownDurationMS)
+{
+	ms_MaxMovingDurationMS = movingDurationMS;
+	ms_CoolDownDurationMS = coolDownDurationMS;
+
+	Logger::WriteFormattedLine("Control durations set to moving - %i ms, cool down - %i ms.",
+										movingDurationMS, coolDownDurationMS);
+}
+
+// Attempt to get the handle of a control based on its name.
+//
+// name:	The unique name of the control.
+//
+// Returns:	A handle to the control, or an invalid handle if one with the given name could not be found.
+//
+ControlHandle Control::GetHandle(char const* name)
+{
+	ControlHandle handle;
+	
+	auto const controlCount = static_cast<unsigned short>(s_Controls.size());
+	for (unsigned short controlIndex = 0; controlIndex < controlCount; controlIndex++)
+	{
+		auto const& control = s_Controls[controlIndex];
+		
+		// Look for a control with the matching name.
+		if (strcmp(control.GetName(), name) != 0)
+		{
+			continue;
+		}
+		
+		// Found it, return the handle.
+		handle.m_UID = controlIndex;
+		break;
+	}
+	
+	// Return the handle we found, or didn't.
+	return handle;
+}
+
+// Look up a control from its handle.
+//
+// handle:	A handle to the control.
+//
+// Returns:		The control, or null if the handle is not valid.
+//
+Control* Control::GetFromHandle(ControlHandle const& handle)
+{
+	// Sanity checking.
+	if (handle.IsValid() == false)
+	{
+		return nullptr;
+	}
+	
+	auto const controlCount = static_cast<unsigned short>(s_Controls.size());
+	if (handle.m_UID >= controlCount)
+	{
+		return nullptr;
+	}
+	
+	// Seems we have a valid handle, return the control.
+	return &(s_Controls[handle.m_UID]);
+}
+		
+// Play a notification for the state.
+//
+void Control::PlayNotification()
+{
+	// Do not play a notification if the mode is manual.
+	if (m_Mode == kModeManual)
+	{
+		return;
+	}
+
+	// Build the notification name.
+	static constexpr std::size_t kNotificationNameCapacity{ 128u };
+	char notificationName[kNotificationNameCapacity];
+	std::snprintf(notificationName, kNotificationNameCapacity, "%s_%s", m_Name,
+		s_ControlStateNotificationNames[m_State]);
+
+	NotificationPlay(notificationName);
+}
+
+// ControlAction members
+
+// A constructor for emplacing.
+// 
+ControlAction::ControlAction(char const* controlName, Control::Actions action)
+	: m_Action(action)
+{
+	// Copy the control name.
+	std::strncpy(m_ControlName, controlName, kControlNameCapacity - 1);
+	m_ControlName[kControlNameCapacity - 1] = '\0';
+}
+
+// Try to find a control action that matches the input text.
+//
+// action:		(Output) The action that was found.
+// inputText:	The name of the action to look for. 
+//
+// Returns:		True if the action was found, false otherwise.
+//
+auto GetControlActionFromString(Control::Actions& action, char const* inputText)
+{
+	// The names of the actions.
+	static char const* const s_ActionNames[] =
+	{
+		"stop",	// kActionStopped
+		"up",		// kActionMovingUp
+		"down",	// kActionMovingDown
+	};
+
+	// Try to find a control action that matches this text.
+	auto const actionCount = Control::Actions::kNumActions;
+	for (unsigned int actionIndex = 0; actionIndex < actionCount; actionIndex++)
+	{
+		// Compare the text to the action name.
+		auto const* actionName = s_ActionNames[actionIndex];
+			
+		if (strncmp(inputText, actionName, strlen(actionName)) != 0)			
+		{
+			continue;
+		}
+			
+		// We found the action, so return it.
+		action = static_cast<Control::Actions>(actionIndex);
+		return true;
+	}
+		
+	return false;
+}
+
+// Read a control action from JSON. 
+//
+// object:	The JSON object representing a control action.
+//
+// Returns:		True if the action was read successfully, false otherwise.
+//
+bool ControlAction::ReadFromJSON(rapidjson::Value const& object)
+{
+	if (object.IsObject() == false)
+	{
+		Logger::WriteFormattedLine("Control action cannot be parsed because it is not an object.");
+		return false;
+	}
+
+	// We must have a control name.
+	auto const controlIterator = object.FindMember("control");
+
+	if (controlIterator == object.MemberEnd())
+	{
+		Logger::WriteFormattedLine("Control action is missing a control name.");
+		return false;
+	}
+
+	if (controlIterator->value.IsString() == false)
+	{
+		Logger::WriteFormattedLine("Control action has a control name, but it is not a string.");
+		return false;
+	}
+	
+	// Copy no more than the amount of text the buffer can hold.
+	strncpy(m_ControlName, controlIterator->value.GetString(), sizeof(m_ControlName) - 1);
+	m_ControlName[sizeof(m_ControlName) - 1] = '\0';
+
+	// We must also have an action.
+	auto const actionIterator = object.FindMember("action");
+
+	if (actionIterator == object.MemberEnd())
+	{
+		Logger::WriteFormattedLine("Control action does not have an action.");
+		return false;
+	}
+
+	if (actionIterator->value.IsString() == false)
+	{
+		Logger::WriteFormattedLine("Control action has an action, but it is not a string.");
+		return false;
+	}
+
+	// Try to get the corresponding action.
+	if (GetControlActionFromString(m_Action, actionIterator->value.GetString()) == false)
+	{
+		Logger::WriteFormattedLine("Control action has an unrecognized action.");
+		return false;
+	}
+
+	return true;
+}
+
+// Attempt to get the control corresponding to the control action.
+//
+// Returns:	The control if successful, null otherwise.
+//
+Control* ControlAction::GetControl()
+{
+	// Look up the handle, if we haven't done that yet.
+	if (m_ControlHandle.IsValid() == false) {
+		m_ControlHandle = Control::GetHandle(m_ControlName);
+	}
+	
+	// Try to find the control.
+	return Control::GetFromHandle(m_ControlHandle);
+}
+	
+// Functions
+//
+
+// Initialize all of the controls.
+//
+// configs:    Configuration parameters for the controls to add.
+// enableGPIO: Whether to turn on GPIO or not.
+//
+void ControlsInitialize(std::vector<ControlConfig> const& configs, bool const enableGPIO)
+{
+	#if defined ENABLE_GPIO
+	
+		s_EnableGPIO = enableGPIO;
+
+		if (s_EnableGPIO == true)
+		{
+			Logger::WriteLine("Initializing GPIO support...");
+	
+			if (gpioInitialise() < 0)
+			{
+				Logger::WriteLine('\t', Shell::Red("failed"));
+				return;
+			}
+
+			Logger::WriteLine('\t', Shell::Green("succeeded"));
+		}
+		else
+		{
+			Logger::WriteLine("GPIO support not enabled, initialization skipped.");
+		}
+		
+		Logger::WriteLine();
+
+	#endif // defined ENABLE_GPIO
+
+	for (auto const& config : configs)
+	{
+		ControlsCreateControl(config);
+	}
+}
+
+// Uninitialize all of the controls.
+//
+void ControlsUninitialize()
+{
+	for (auto& control : s_Controls)
+	{
+		control.Uninitialize();
+	}
+	
+	// Get rid of all of the controls.
+	s_Controls.clear();
+
+	#if defined ENABLE_GPIO
+	
+		// Uninitialize GPIO support.
+		if (s_EnableGPIO == true)
+		{
+			gpioTerminate();
+		}
+	
+	#endif // defined ENABLE_GPIO
+}
+
+// Process all of the controls.
+//
+void ControlsProcess()
+{
+	for (auto& control : s_Controls)
+	{
+		control.Process();
+	}	
+}
+
+// Create a new control with the provided config. Control names must be unique.
+//
+// config:	Configuration parameters for the control.
+//
+// Returns:		True if the control was successfully created, false otherwise.
+//
+bool ControlsCreateControl(ControlConfig const& config)
+{
+	// Check to see whether a control with this name already exists.
+	if (Control::GetHandle(config.m_Name).IsValid() == true)
+	{
+		Logger::WriteFormattedLine("Control with name \"%s\" already exists.", config.m_Name);
+		return false;
+	}
+	
+	// Add a new control.
+	s_Controls.emplace_back(Control());
+	
+	// Then, initialize it.
+	auto& control = s_Controls.back();
+	control.Initialize(config);
+	
+	return true;
+}
+
+// Stop all of the controls.
+//
+void ControlsStopAll()
+{
+	for (auto& control : s_Controls)
+	{
+		control.SetDesiredAction(Control::kActionStopped, Control::kModeManual);
+	}
+}