--- conflicted
+++ resolved
@@ -16,11 +16,7 @@
 
 namespace Shell
 {
-<<<<<<< HEAD
 	static std::recursive_mutex s_mutex;
-=======
-	static std::recursive_mutex s_Mutex;
->>>>>>> f8dadf10
 
 	Lock::Lock(): m_lock(s_mutex) {};
 
