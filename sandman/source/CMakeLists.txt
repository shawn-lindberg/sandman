include(GNUInstallDirs)

<<<<<<< HEAD
set(SOURCE_FILES command.cpp config.cpp control.cpp input.cpp logger.cpp mqtt.cpp 
    notification.cpp reports.cpp schedule.cpp timer.cpp xml.cpp)
add_library(sandman_lib STATIC ${SOURCE_FILES})
=======
set(SOURCE_FILES command.cpp config.cpp control.cpp input.cpp logger.cpp main.cpp mqtt.cpp 
    ncurses_ui.cpp notification.cpp reports.cpp schedule.cpp timer.cpp)
>>>>>>> 7217a55b

add_executable(sandman main.cpp)

add_library(sandman_compiler_flags INTERFACE)
target_compile_features(sandman_compiler_flags INTERFACE cxx_std_17)

option(ENABLE_GPIO "Whether to use Raspberry Pi GPIO or not." ON)
message(STATUS "ENABLE_GPIO = ${ENABLE_GPIO}")
if (ENABLE_GPIO)
    target_compile_definitions(sandman_lib PUBLIC ENABLE_GPIO)
endif()

target_compile_definitions(sandman_lib 
                           PUBLIC SANDMAN_CONFIG_DIR="${CMAKE_INSTALL_FULL_SYSCONFDIR}/sandman/"
                           PUBLIC SANDMAN_TEMP_DIR="${CMAKE_INSTALL_FULL_LOCALSTATEDIR}/sandman/")

#configure_file(sandman_config.h.in sandman_config.h)

find_package(Curses REQUIRED)
find_package(PkgConfig REQUIRED)
pkg_check_modules(Mosquitto IMPORTED_TARGET libmosquitto REQUIRED)

target_compile_options(sandman_lib PUBLIC -Wall -Werror)
target_include_directories(sandman_lib PUBLIC "${CMAKE_CURRENT_SOURCE_DIR}")
#target_include_directories(sandman_lib PUBLIC "${CMAKE_CURRENT_BINARY_DIR}")

<<<<<<< HEAD
target_link_libraries(sandman_lib PUBLIC sandman_compiler_flags ${CURSES_LIBRARIES} 
                      LibXml2::LibXml2 PkgConfig::Mosquitto)
=======
target_link_libraries(sandman PUBLIC sandman_compiler_flags ${CURSES_LIBRARIES} 
                      PkgConfig::Mosquitto)
>>>>>>> 7217a55b
if (ENABLE_GPIO)
    target_link_libraries(sandman_lib PUBLIC pigpio)
endif()

target_link_libraries(sandman PUBLIC sandman_compiler_flags sandman_lib ${CURSES_LIBRARIES})

install(TARGETS sandman DESTINATION bin)<|MERGE_RESOLUTION|>--- conflicted
+++ resolved
@@ -1,14 +1,8 @@
 include(GNUInstallDirs)
 
-<<<<<<< HEAD
-set(SOURCE_FILES command.cpp config.cpp control.cpp input.cpp logger.cpp mqtt.cpp 
-    notification.cpp reports.cpp schedule.cpp timer.cpp xml.cpp)
-add_library(sandman_lib STATIC ${SOURCE_FILES})
-=======
 set(SOURCE_FILES command.cpp config.cpp control.cpp input.cpp logger.cpp main.cpp mqtt.cpp 
     ncurses_ui.cpp notification.cpp reports.cpp schedule.cpp timer.cpp)
->>>>>>> 7217a55b
-
+add_library(sandman_lib STATIC ${SOURCE_FILES})
 add_executable(sandman main.cpp)
 
 add_library(sandman_compiler_flags INTERFACE)
@@ -34,13 +28,8 @@
 target_include_directories(sandman_lib PUBLIC "${CMAKE_CURRENT_SOURCE_DIR}")
 #target_include_directories(sandman_lib PUBLIC "${CMAKE_CURRENT_BINARY_DIR}")
 
-<<<<<<< HEAD
 target_link_libraries(sandman_lib PUBLIC sandman_compiler_flags ${CURSES_LIBRARIES} 
-                      LibXml2::LibXml2 PkgConfig::Mosquitto)
-=======
-target_link_libraries(sandman PUBLIC sandman_compiler_flags ${CURSES_LIBRARIES} 
                       PkgConfig::Mosquitto)
->>>>>>> 7217a55b
 if (ENABLE_GPIO)
     target_link_libraries(sandman_lib PUBLIC pigpio)
 endif()
