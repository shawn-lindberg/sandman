--- conflicted
+++ resolved
@@ -74,52 +74,16 @@
 
 // Schedule members
 
-<<<<<<< HEAD
 void Schedule::AddEvent(const ScheduleEvent& p_Event)
 {
 	m_ScheduleEvents.push_back(p_Event);
 }
-=======
-// ScheduleEvent members
-
-// Read a schedule event from JSON. 
-//	
-// p_Object:	The JSON object representing the event.
-//
-// Returns:		True if the event was read successfully, false otherwise.
-//
-bool ScheduleEvent::ReadFromJSON(rapidjson::Value const& p_Object)
-{
-	if (p_Object.IsObject() == false)
-	{
-		LoggerAddMessage("Schedule event could not be parsed because it is not an object.");
-		return false;
-	}
-
-	// We must have a delay.
-	auto const l_DelayIterator = p_Object.FindMember("delaySec");
-
-	if (l_DelayIterator == p_Object.MemberEnd())
-	{
-		LoggerAddMessage("Schedule event is missing the delay time.");
-		return false;
-	}
-
-	if (l_DelayIterator->value.IsInt() == false)
-	{
-		LoggerAddMessage("Schedule event has a delay time, but it's not an integer.");
-		return false;
-	}
-
-	m_DelaySec = l_DelayIterator->value.GetInt();
->>>>>>> 30505b67
 
 bool Schedule::IsEmpty() const
 {
 	return (m_ScheduleEvents.size() == 0);
 }
 
-<<<<<<< HEAD
 size_t Schedule::GetNumEvents() const
 {
 	return m_ScheduleEvents.size();
@@ -128,21 +92,6 @@
 std::vector<ScheduleEvent> Schedule::GetEvents() const
 {
 	return m_ScheduleEvents;
-=======
-	if (l_ControlActionIterator == p_Object.MemberEnd())
-	{
-		LoggerAddMessage("Schedule event is missing a control action.");
-		return false;
-	}
-	
-	if (m_ControlAction.ReadFromJSON(l_ControlActionIterator->value) == false) 
-	{
-		LoggerAddMessage("Schedule event control action could not be parsed.");
-		return false;
-	}
-	
-	return true;
->>>>>>> 30505b67
 }
 
 bool Schedule::LoadFromFile(const char* p_FileName)
@@ -177,11 +126,7 @@
 
 	if (l_EventsIterator == l_ScheduleDocument.MemberEnd())
 	{
-<<<<<<< HEAD
 		LoggerAddMessage("No schedule events in %s.\n", p_FileName);
-=======
-		LoggerAddMessage("Schedule is missing events.");
->>>>>>> 30505b67
 		fclose(l_ScheduleFile);
 		return false;		
 	}
@@ -212,7 +157,54 @@
 	return true;
 }
 
+
 // ScheduleEvent members
+
+// Read a schedule event from JSON. 
+//	
+// p_Object:	The JSON object representing the event.
+//
+// Returns:		True if the event was read successfully, false otherwise.
+//
+bool ScheduleEvent::ReadFromJSON(rapidjson::Value const& p_Object)
+{
+	if (p_Object.IsObject() == false)
+	{
+		LoggerAddMessage("Schedule event could not be parsed because it is not an object.");
+		return false;
+	}
+
+	// We must have a delay.
+	auto const l_DelayIterator = p_Object.FindMember("delaySec");
+
+	if (l_DelayIterator == p_Object.MemberEnd())
+	{
+		LoggerAddMessage("Schedule event is missing the delay time.");
+		return false;
+	}
+
+	if (l_DelayIterator->value.IsInt() == false)
+	{
+		LoggerAddMessage("Schedule event has a delay time, but it's not an integer.");
+		return false;
+	}
+
+	m_DelaySec = l_DelayIterator->value.GetInt();
+
+	if (l_ControlActionIterator == p_Object.MemberEnd())
+	{
+		LoggerAddMessage("Schedule event is missing a control action.");
+		return false;
+	}
+	
+	if (m_ControlAction.ReadFromJSON(l_ControlActionIterator->value) == false) 
+	{
+		LoggerAddMessage("Schedule event control action could not be parsed.");
+		return false;
+	}
+	
+	return true;
+}
 
 // Read a schedule event from JSON. 
 //	
